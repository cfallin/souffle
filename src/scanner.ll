--- conflicted
+++ resolved
@@ -153,11 +153,9 @@
 "<"                                   { return yy::parser::make_LT(yylloc); }
 ">"                                   { return yy::parser::make_GT(yylloc); }
 ":-"                                  { return yy::parser::make_IF(yylloc); }
-<<<<<<< HEAD
 "?-"                                  { return yy::parser::make_IF_HYP(yylloc); }
-=======
 "⭠"                                   { return yy::parser::make_IF(yylloc); } /* Unicode 0x2B60 */
->>>>>>> ed294e2c
+"⬿"				      { return yy::parser::make_IF_HYP(yylloc); } /* Unicode 0x2B3F */
 (!=|>=|<=)                            { return yy::parser::make_RELOP(SLOOKUP(yytext), yylloc); }
 [0-9]+"."[0-9]+"."[0-9]+"."[0-9]+     {
                                         try {
